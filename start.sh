--- conflicted
+++ resolved
@@ -6,11 +6,7 @@
 source "$(dirname "$0")/.env.sh"
 
 # Iniciar Producer
-<<<<<<< HEAD
-cd /Users/alberto/Desktop/PGVD/producer && docker-compose up --scale genomic-producer=1 -d
-=======
 cd "$PRODUCER_PATH" && docker-compose up --scale genomic-producer=2 -d
->>>>>>> 0fb9b0cb
 
 # Iniciar Consumer
 cd "$CONSUMER_PATH" && docker-compose up -d